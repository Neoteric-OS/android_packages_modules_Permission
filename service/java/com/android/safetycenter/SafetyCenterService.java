/*
 * Copyright (C) 2021 The Android Open Source Project
 *
 * Licensed under the Apache License, Version 2.0 (the "License");
 * you may not use this file except in compliance with the License.
 * You may obtain a copy of the License at
 *
 *      http://www.apache.org/licenses/LICENSE-2.0
 *
 * Unless required by applicable law or agreed to in writing, software
 * distributed under the License is distributed on an "AS IS" BASIS,
 * WITHOUT WARRANTIES OR CONDITIONS OF ANY KIND, either express or implied.
 * See the License for the specific language governing permissions and
 * limitations under the License.
 */

package com.android.safetycenter;

import static android.Manifest.permission.MANAGE_SAFETY_CENTER;
import static android.Manifest.permission.READ_SAFETY_CENTER_STATUS;
import static android.Manifest.permission.SEND_SAFETY_CENTER_UPDATE;
import static android.Manifest.permission.START_TASKS_FROM_RECENTS;
import static android.content.pm.PackageManager.PERMISSION_GRANTED;
import static android.os.Build.VERSION_CODES.TIRAMISU;
import static android.os.Build.VERSION_CODES.UPSIDE_DOWN_CAKE;
import static android.safetycenter.SafetyCenterManager.REFRESH_REASON_DEVICE_LOCALE_CHANGE;
import static android.safetycenter.SafetyCenterManager.REFRESH_REASON_OTHER;
import static android.safetycenter.SafetyCenterManager.RefreshReason;
import static android.safetycenter.SafetyEvent.SAFETY_EVENT_TYPE_RESOLVING_ACTION_FAILED;
import static android.safetycenter.SafetyEvent.SAFETY_EVENT_TYPE_RESOLVING_ACTION_SUCCEEDED;

import static com.android.permission.PermissionStatsLog.SAFETY_CENTER_SYSTEM_EVENT_REPORTED__RESULT__TIMEOUT;
import static com.android.permission.PermissionStatsLog.SAFETY_STATE;
import static com.android.safetycenter.SafetyCenterFlags.PROPERTY_SAFETY_CENTER_ENABLED;
import static com.android.safetycenter.internaldata.SafetyCenterIds.toUserFriendlyString;

import static java.util.Objects.requireNonNull;

import android.annotation.UserIdInt;
import android.app.ActivityManager;
import android.app.PendingIntent;
import android.app.StatsManager;
import android.content.BroadcastReceiver;
import android.content.Context;
import android.content.Intent;
import android.content.IntentFilter;
import android.content.pm.PackageManager;
import android.content.pm.PackageManager.NameNotFoundException;
import android.content.pm.PackageManager.PackageInfoFlags;
import android.content.res.Resources;
import android.os.Binder;
import android.os.ParcelFileDescriptor;
import android.os.Process;
import android.os.UserHandle;
import android.provider.DeviceConfig;
import android.provider.DeviceConfig.OnPropertiesChangedListener;
import android.safetycenter.IOnSafetyCenterDataChangedListener;
import android.safetycenter.ISafetyCenterManager;
import android.safetycenter.SafetyCenterData;
import android.safetycenter.SafetyCenterErrorDetails;
import android.safetycenter.SafetyCenterManager;
import android.safetycenter.SafetyEvent;
import android.safetycenter.SafetySourceData;
import android.safetycenter.SafetySourceErrorDetails;
import android.safetycenter.SafetySourceIssue;
import android.safetycenter.config.SafetyCenterConfig;
import android.text.TextUtils;
import android.util.ArraySet;
import android.util.Log;

import androidx.annotation.Keep;
import androidx.annotation.Nullable;
import androidx.annotation.RequiresApi;

import com.android.internal.annotations.GuardedBy;
import com.android.modules.utils.BackgroundThread;
import com.android.modules.utils.build.SdkLevel;
import com.android.permission.util.ForegroundThread;
import com.android.permission.util.UserUtils;
import com.android.safetycenter.data.AndroidLockScreenFix;
import com.android.safetycenter.data.SafetyCenterDataManager;
import com.android.safetycenter.data.SafetyEventFix;
import com.android.safetycenter.internaldata.SafetyCenterIds;
import com.android.safetycenter.internaldata.SafetyCenterIssueActionId;
import com.android.safetycenter.internaldata.SafetyCenterIssueId;
import com.android.safetycenter.internaldata.SafetyCenterIssueKey;
import com.android.safetycenter.logging.SafetyCenterPullAtomCallback;
import com.android.safetycenter.notifications.SafetyCenterNotificationChannels;
import com.android.safetycenter.notifications.SafetyCenterNotificationReceiver;
import com.android.safetycenter.notifications.SafetyCenterNotificationSender;
import com.android.safetycenter.pendingintents.PendingIntentSender;
import com.android.safetycenter.resources.SafetyCenterResourcesApk;
import com.android.server.SystemService;

import java.io.FileDescriptor;
import java.io.PrintWriter;
import java.util.Arrays;
import java.util.List;
import java.util.concurrent.Executor;

import javax.annotation.concurrent.NotThreadSafe;

/**
 * Service for the safety center.
 *
 * @hide
 */
@Keep
@RequiresApi(TIRAMISU)
public final class SafetyCenterService extends SystemService {

    private static final String TAG = "SafetyCenterService";

    private final ApiLock mApiLock = new ApiLock();

    @GuardedBy("mApiLock")
    private final SafetyCenterTimeouts mSafetyCenterTimeouts = new SafetyCenterTimeouts();

    @GuardedBy("mApiLock")
    private final SafetyCenterResourcesApk mSafetyCenterResourcesApk;

    @GuardedBy("mApiLock")
    private final SafetyCenterNotificationChannels mNotificationChannels;

    @GuardedBy("mApiLock")
    private final SafetyCenterConfigReader mSafetyCenterConfigReader;

    @GuardedBy("mApiLock")
    private final SafetyCenterRefreshTracker mSafetyCenterRefreshTracker;

    @GuardedBy("mApiLock")
    private final SafetyCenterDataManager mSafetyCenterDataManager;

    @GuardedBy("mApiLock")
    private final SafetyCenterDataFactory mSafetyCenterDataFactory;

    @GuardedBy("mApiLock")
    private final SafetyCenterListeners mSafetyCenterListeners;

    @GuardedBy("mApiLock")
    private final SafetyCenterNotificationSender mNotificationSender;

    @GuardedBy("mApiLock")
    private final SafetyCenterBroadcastDispatcher mSafetyCenterBroadcastDispatcher;

    @GuardedBy("mApiLock")
    private final SafetyCenterDataChangeNotifier mSafetyCenterDataChangeNotifier;

    private final boolean mDeviceSupportsSafetyCenter;

    /** Whether the {@link SafetyCenterConfig} was successfully loaded. */
    private volatile boolean mConfigAvailable = false;

    public SafetyCenterService(Context context) {
        super(context);
        mSafetyCenterResourcesApk = new SafetyCenterResourcesApk(context);
        mSafetyCenterConfigReader = new SafetyCenterConfigReader(mSafetyCenterResourcesApk);
        mSafetyCenterRefreshTracker = new SafetyCenterRefreshTracker(context);
        mSafetyCenterDataManager =
                new SafetyCenterDataManager(
                        context, mSafetyCenterConfigReader, mSafetyCenterRefreshTracker, mApiLock);
        mSafetyCenterDataFactory =
                new SafetyCenterDataFactory(
                        context,
                        mSafetyCenterResourcesApk,
                        mSafetyCenterConfigReader,
                        mSafetyCenterRefreshTracker,
                        new PendingIntentFactory(context, mSafetyCenterResourcesApk),
                        mSafetyCenterDataManager);
        mSafetyCenterListeners = new SafetyCenterListeners(mSafetyCenterDataFactory);
        mNotificationChannels = new SafetyCenterNotificationChannels(mSafetyCenterResourcesApk);
        mNotificationSender =
                SafetyCenterNotificationSender.newInstance(
                        context,
                        mSafetyCenterResourcesApk,
                        mNotificationChannels,
                        mSafetyCenterDataManager);
        mSafetyCenterBroadcastDispatcher =
                new SafetyCenterBroadcastDispatcher(
                        context,
                        mSafetyCenterConfigReader,
                        mSafetyCenterRefreshTracker,
                        mSafetyCenterDataManager);
        mSafetyCenterDataChangeNotifier =
                new SafetyCenterDataChangeNotifier(mNotificationSender, mSafetyCenterListeners);
        mDeviceSupportsSafetyCenter =
                context.getResources()
                        .getBoolean(
                                Resources.getSystem()
                                        .getIdentifier(
                                                "config_enableSafetyCenter", "bool", "android"));
    }

    @Override
    public void onStart() {
        publishBinderService(Context.SAFETY_CENTER_SERVICE, new Stub());
        if (!mDeviceSupportsSafetyCenter) {
            Log.i(TAG, "Device does not support Safety Center, it will be disabled");
            return;
        }

        synchronized (mApiLock) {
            boolean safetyCenterResourcesInitialized = mSafetyCenterResourcesApk.init();
            if (!safetyCenterResourcesInitialized) {
                Log.e(TAG, "Cannot init Safety Center resources, Safety Center will be disabled");
                return;
            }

            SafetyCenterFlags.init(mSafetyCenterResourcesApk);

            if (!mSafetyCenterConfigReader.loadConfig()) {
                Log.e(TAG, "Cannot init Safety Center config, Safety Center will be disabled");
                return;
            }

            mConfigAvailable = true;
            mSafetyCenterDataManager.loadPersistableDataStateFromFile();
            new UserBroadcastReceiver().register(getContext());
            new SafetyCenterNotificationReceiver(
                            /* service= */ this,
                            mSafetyCenterDataManager,
                            mSafetyCenterDataChangeNotifier,
                            mApiLock)
                    .register(getContext());
            new LocaleBroadcastReceiver().register(getContext());
        }
    }

    @Override
    public void onBootPhase(int phase) {
        if (phase != SystemService.PHASE_BOOT_COMPLETED || !canUseSafetyCenter()) {
            return;
        }

        registerSafetyCenterEnabledListener();
        SafetyCenterPullAtomCallback pullAtomCallback;
        synchronized (mApiLock) {
            pullAtomCallback = newSafetyCenterPullAtomCallbackLocked();
            mNotificationChannels.createAllChannelsForAllUsers(getContext());
        }
        registerSafetyCenterPullAtomCallback(pullAtomCallback);
    }

    private void registerSafetyCenterEnabledListener() {
        Executor foregroundThreadExecutor = ForegroundThread.getExecutor();
        SafetyCenterEnabledListener listener = new SafetyCenterEnabledListener();
        // Ensure the listener is called first with the current state on the same thread.
        foregroundThreadExecutor.execute(listener::setInitialState);
        DeviceConfig.addOnPropertiesChangedListener(
                DeviceConfig.NAMESPACE_PRIVACY, foregroundThreadExecutor, listener);
    }

    @GuardedBy("mApiLock")
    private SafetyCenterPullAtomCallback newSafetyCenterPullAtomCallbackLocked() {
        return new SafetyCenterPullAtomCallback(
                getContext(),
                mApiLock,
                mSafetyCenterConfigReader,
                mSafetyCenterDataFactory,
                mSafetyCenterDataManager);
    }

    private void registerSafetyCenterPullAtomCallback(
            SafetyCenterPullAtomCallback pullAtomCallback) {
        StatsManager statsManager =
                requireNonNull(getContext().getSystemService(StatsManager.class));
        statsManager.setPullAtomCallback(
                SAFETY_STATE,
                /* metadata= */ null,
                BackgroundThread.getExecutor(),
                pullAtomCallback);
    }

    /** Service implementation of {@link ISafetyCenterManager.Stub}. */
    private final class Stub extends ISafetyCenterManager.Stub {
        @Override
        public boolean isSafetyCenterEnabled() {
            enforceAnyCallingOrSelfPermissions(
                    "isSafetyCenterEnabled", READ_SAFETY_CENTER_STATUS, SEND_SAFETY_CENTER_UPDATE);

            return isApiEnabled();
        }

        @Override
        public void setSafetySourceData(
                String safetySourceId,
                @Nullable SafetySourceData safetySourceData,
                SafetyEvent safetyEvent,
                String packageName,
                @UserIdInt int userId) {
            requireNonNull(safetySourceId);
            requireNonNull(safetyEvent);
            requireNonNull(packageName);
            getContext()
                    .enforceCallingOrSelfPermission(
                            SEND_SAFETY_CENTER_UPDATE, "setSafetySourceData");
            if (!enforceCrossUserPermission("setSafetySourceData", userId)
                    || !enforcePackage(Binder.getCallingUid(), packageName, userId)
                    || !checkApiEnabled("setSafetySourceData")) {
                return;
            }

            UserProfileGroup userProfileGroup = UserProfileGroup.fromUser(getContext(), userId);
            synchronized (mApiLock) {
                safetySourceData =
                        AndroidLockScreenFix.maybeOverrideSafetySourceData(
                                getContext(), safetySourceId, safetySourceData);
                safetyEvent =
                        SafetyEventFix.maybeOverrideSafetyEvent(
                                mSafetyCenterDataManager,
                                safetySourceId,
                                safetySourceData,
                                safetyEvent,
                                userId);
                boolean hasUpdate =
                        mSafetyCenterDataManager.setSafetySourceData(
                                safetySourceData, safetySourceId, safetyEvent, packageName, userId);
                if (hasUpdate) {
                    // When an action is successfully resolved, call notifyActionSuccess before
                    // updateDataConsumers: Calling the former first will turn any notification for
                    // the resolved issue into a success notification, whereas calling the latter
                    // will simply clear any issue notification and no success message will show.
                    if (safetyEvent.getType() == SAFETY_EVENT_TYPE_RESOLVING_ACTION_SUCCEEDED) {
                        mNotificationSender.notifyActionSuccess(
                                safetySourceId, safetyEvent, userId);
                    }
                    mSafetyCenterDataChangeNotifier.updateDataConsumers(userProfileGroup, userId);
                }
            }
        }

        @Override
        @Nullable
        public SafetySourceData getSafetySourceData(
                String safetySourceId, String packageName, @UserIdInt int userId) {
            requireNonNull(safetySourceId);
            requireNonNull(packageName);
            getContext()
                    .enforceCallingOrSelfPermission(
                            SEND_SAFETY_CENTER_UPDATE, "getSafetySourceData");
            if (!enforceCrossUserPermission("getSafetySourceData", userId)
                    || !enforcePackage(Binder.getCallingUid(), packageName, userId)
                    || !checkApiEnabled("getSafetySourceData")) {
                return null;
            }

            synchronized (mApiLock) {
                return mSafetyCenterDataManager.getSafetySourceData(
                        safetySourceId, packageName, userId);
            }
        }

        @Override
        public void reportSafetySourceError(
                String safetySourceId,
                SafetySourceErrorDetails errorDetails,
                String packageName,
                @UserIdInt int userId) {
            requireNonNull(safetySourceId);
            requireNonNull(errorDetails);
            requireNonNull(packageName);
            getContext()
                    .enforceCallingOrSelfPermission(
                            SEND_SAFETY_CENTER_UPDATE, "reportSafetySourceError");
            if (!enforceCrossUserPermission("reportSafetySourceError", userId)
                    || !enforcePackage(Binder.getCallingUid(), packageName, userId)
                    || !checkApiEnabled("reportSafetySourceError")) {
                return;
            }

            UserProfileGroup userProfileGroup = UserProfileGroup.fromUser(getContext(), userId);
            synchronized (mApiLock) {
                boolean hasUpdate =
                        mSafetyCenterDataManager.reportSafetySourceError(
                                errorDetails, safetySourceId, packageName, userId);
                SafetyCenterErrorDetails safetyCenterErrorDetails = null;
                if (hasUpdate
                        && errorDetails.getSafetyEvent().getType()
                                == SAFETY_EVENT_TYPE_RESOLVING_ACTION_FAILED) {
                    safetyCenterErrorDetails =
                            new SafetyCenterErrorDetails(
                                    mSafetyCenterResourcesApk.getStringByName(
                                            "resolving_action_error"));
                }
                if (hasUpdate) {
                    mSafetyCenterDataChangeNotifier.updateDataConsumers(userProfileGroup, userId);
                }
                if (safetyCenterErrorDetails != null) {
                    mSafetyCenterListeners.deliverErrorForUserProfileGroup(
                            userProfileGroup, safetyCenterErrorDetails);
                }
            }
        }

        @Override
        public void refreshSafetySources(@RefreshReason int refreshReason, @UserIdInt int userId) {
            RefreshReasons.validate(refreshReason);
            getContext().enforceCallingPermission(MANAGE_SAFETY_CENTER, "refreshSafetySources");
            if (!enforceCrossUserPermission("refreshSafetySources", userId)
                    || !checkApiEnabled("refreshSafetySources")) {
                return;
            }

            synchronized (mApiLock) {
                startRefreshingSafetySourcesLocked(refreshReason, userId);
            }
        }

        @Override
        @RequiresApi(UPSIDE_DOWN_CAKE)
        public void refreshSpecificSafetySources(
                @RefreshReason int refreshReason,
                @UserIdInt int userId,
                List<String> safetySourceIds) {
            requireNonNull(safetySourceIds, "safetySourceIds cannot be null");
            RefreshReasons.validate(refreshReason);
            getContext()
                    .enforceCallingPermission(MANAGE_SAFETY_CENTER, "refreshSpecificSafetySources");
            if (!enforceCrossUserPermission("refreshSpecificSafetySources", userId)
                    || !checkApiEnabled("refreshSpecificSafetySources")) {
                return;
            }

            synchronized (mApiLock) {
                startRefreshingSafetySourcesLocked(refreshReason, userId, safetySourceIds);
            }
        }

        @Override
        @Nullable
        public SafetyCenterConfig getSafetyCenterConfig() {
            getContext()
                    .enforceCallingOrSelfPermission(MANAGE_SAFETY_CENTER, "getSafetyCenterConfig");
            // We still return the SafetyCenterConfig object when the API is disabled, as Settings
            // search works by adding all the entries very rarely (and relies on filtering them out
            // instead).
            if (!canUseSafetyCenter()) {
                Log.i(TAG, "Called getSafetyCenterConfig, but Safety Center is not supported");
                return null;
            }

            synchronized (mApiLock) {
                return mSafetyCenterConfigReader.getSafetyCenterConfig();
            }
        }

        @Override
        public SafetyCenterData getSafetyCenterData(String packageName, @UserIdInt int userId) {
            requireNonNull(packageName);
            getContext()
                    .enforceCallingOrSelfPermission(MANAGE_SAFETY_CENTER, "getSafetyCenterData");
            if (!enforceCrossUserPermission("getSafetyCenterData", userId)
                    || !enforcePackage(Binder.getCallingUid(), packageName, userId)
                    || !checkApiEnabled("getSafetyCenterData")) {
                return SafetyCenterDataFactory.getDefaultSafetyCenterData();
            }

            UserProfileGroup userProfileGroup = UserProfileGroup.fromUser(getContext(), userId);
            synchronized (mApiLock) {
                return mSafetyCenterDataFactory.assembleSafetyCenterData(
                        packageName, userProfileGroup);
            }
        }

        @Override
        public void addOnSafetyCenterDataChangedListener(
                IOnSafetyCenterDataChangedListener listener,
                String packageName,
                @UserIdInt int userId) {
            requireNonNull(listener);
            requireNonNull(packageName);
            getContext()
                    .enforceCallingOrSelfPermission(
                            MANAGE_SAFETY_CENTER, "addOnSafetyCenterDataChangedListener");
            if (!enforceCrossUserPermission("addOnSafetyCenterDataChangedListener", userId)
                    || !enforcePackage(Binder.getCallingUid(), packageName, userId)
                    || !checkApiEnabled("addOnSafetyCenterDataChangedListener")) {
                return;
            }

            UserProfileGroup userProfileGroup = UserProfileGroup.fromUser(getContext(), userId);
            synchronized (mApiLock) {
                IOnSafetyCenterDataChangedListener registeredListener =
                        mSafetyCenterListeners.addListener(listener, packageName, userId);
                if (registeredListener == null) {
                    return;
                }
                SafetyCenterListeners.deliverDataForListener(
                        registeredListener,
                        mSafetyCenterDataFactory.assembleSafetyCenterData(
                                packageName, userProfileGroup));
            }
        }

        @Override
        public void removeOnSafetyCenterDataChangedListener(
                IOnSafetyCenterDataChangedListener listener, @UserIdInt int userId) {
            requireNonNull(listener);
            getContext()
                    .enforceCallingOrSelfPermission(
                            MANAGE_SAFETY_CENTER, "removeOnSafetyCenterDataChangedListener");
            if (!enforceCrossUserPermission("removeOnSafetyCenterDataChangedListener", userId)
                    || !checkApiEnabled("removeOnSafetyCenterDataChangedListener")) {
                return;
            }

            synchronized (mApiLock) {
                mSafetyCenterListeners.removeListener(listener, userId);
            }
        }

        @Override
        public void dismissSafetyCenterIssue(String issueId, @UserIdInt int userId) {
            requireNonNull(issueId);
            getContext()
                    .enforceCallingOrSelfPermission(
                            MANAGE_SAFETY_CENTER, "dismissSafetyCenterIssue");
            if (!enforceCrossUserPermission("dismissSafetyCenterIssue", userId)
                    || !checkApiEnabled("dismissSafetyCenterIssue")) {
                return;
            }

            SafetyCenterIssueId safetyCenterIssueId = SafetyCenterIds.issueIdFromString(issueId);
            SafetyCenterIssueKey safetyCenterIssueKey =
                    safetyCenterIssueId.getSafetyCenterIssueKey();
            UserProfileGroup userProfileGroup = UserProfileGroup.fromUser(getContext(), userId);
            enforceSameUserProfileGroup(
                    "dismissSafetyCenterIssue", userProfileGroup, safetyCenterIssueKey.getUserId());
            synchronized (mApiLock) {
                SafetySourceIssue safetySourceIssue =
                        mSafetyCenterDataManager.getSafetySourceIssue(safetyCenterIssueKey);
                if (safetySourceIssue == null) {
                    Log.w(TAG, "Attempt to dismiss an issue that is not provided by the source");
                    // Don't send the error to the UI here, since it could happen when clicking the
                    // button multiple times in a row (e.g. if the source is clearing the issue as a
                    // result of the onDismissPendingIntent).
                    return;
                }
                if (mSafetyCenterDataManager.isIssueDismissed(
                        safetyCenterIssueKey, safetySourceIssue.getSeverityLevel())) {
                    Log.w(TAG, "Attempt to dismiss an issue that is already dismissed");
                    // Don't send the error to the UI here, since it could happen when clicking the
                    // button multiple times in a row.
                    return;
                }
                mSafetyCenterDataManager.dismissSafetyCenterIssue(safetyCenterIssueKey);
                PendingIntent onDismissPendingIntent =
                        safetySourceIssue.getOnDismissPendingIntent();
                if (onDismissPendingIntent != null
                        && !dispatchPendingIntent(onDismissPendingIntent)) {
                    Log.w(
                            TAG,
                            "Error dispatching dismissal for issue: "
                                    + safetyCenterIssueKey.getSafetySourceIssueId()
                                    + ", of source: "
                                    + safetyCenterIssueKey.getSafetySourceId());
                    // We still consider the dismissal a success if there is an error dispatching
                    // the dismissal PendingIntent, since SafetyCenter won't surface this warning
                    // anymore.
                }
                mSafetyCenterDataChangeNotifier.updateDataConsumers(userProfileGroup, userId);
            }
        }

        @Override
        public void executeSafetyCenterIssueAction(
                String issueId, String issueActionId, @UserIdInt int userId) {
            requireNonNull(issueId);
            requireNonNull(issueActionId);
            getContext()
                    .enforceCallingOrSelfPermission(
                            MANAGE_SAFETY_CENTER, "executeSafetyCenterIssueAction");
            if (!enforceCrossUserPermission("executeSafetyCenterIssueAction", userId)
                    || !checkApiEnabled("executeSafetyCenterIssueAction")) {
                return;
            }

            SafetyCenterIssueId safetyCenterIssueId = SafetyCenterIds.issueIdFromString(issueId);
            SafetyCenterIssueKey safetyCenterIssueKey =
                    safetyCenterIssueId.getSafetyCenterIssueKey();
            SafetyCenterIssueActionId safetyCenterIssueActionId =
                    SafetyCenterIds.issueActionIdFromString(issueActionId);
            if (!safetyCenterIssueActionId.getSafetyCenterIssueKey().equals(safetyCenterIssueKey)) {
                throw new IllegalArgumentException(
                        toUserFriendlyString(safetyCenterIssueId)
                                + " and "
                                + toUserFriendlyString(safetyCenterIssueActionId)
                                + " do not match");
            }
            UserProfileGroup userProfileGroup = UserProfileGroup.fromUser(getContext(), userId);
            enforceSameUserProfileGroup(
                    "executeSafetyCenterIssueAction",
                    userProfileGroup,
                    safetyCenterIssueKey.getUserId());
            Integer taskId =
                    safetyCenterIssueId.hasTaskId() ? safetyCenterIssueId.getTaskId() : null;
            executeIssueActionInternal(safetyCenterIssueActionId, userProfileGroup, taskId);
        }

        @Override
        public void clearAllSafetySourceDataForTests() {
            getContext()
                    .enforceCallingOrSelfPermission(
                            MANAGE_SAFETY_CENTER, "clearAllSafetySourceDataForTests");
            if (!checkApiEnabled("clearAllSafetySourceDataForTests")) {
                return;
            }

            List<UserProfileGroup> userProfileGroups =
                    UserProfileGroup.getAllUserProfileGroups(getContext());
            synchronized (mApiLock) {
                // TODO(b/236693607): Should tests leave real data untouched?
                clearDataLocked();
                mSafetyCenterDataChangeNotifier.updateDataConsumers(userProfileGroups);
            }
        }

        @Override
        public void setSafetyCenterConfigForTests(SafetyCenterConfig safetyCenterConfig) {
            requireNonNull(safetyCenterConfig);
            getContext()
                    .enforceCallingOrSelfPermission(
                            MANAGE_SAFETY_CENTER, "setSafetyCenterConfigForTests");
            if (!checkApiEnabled("setSafetyCenterConfigForTests")) {
                return;
            }

            List<UserProfileGroup> userProfileGroups =
                    UserProfileGroup.getAllUserProfileGroups(getContext());
            synchronized (mApiLock) {
                mSafetyCenterConfigReader.setConfigOverrideForTests(safetyCenterConfig);
                // TODO(b/236693607): Should tests leave real data untouched?
                clearDataLocked();
                mSafetyCenterDataChangeNotifier.updateDataConsumers(userProfileGroups);
            }
        }

        @Override
        public void clearSafetyCenterConfigForTests() {
            getContext()
                    .enforceCallingOrSelfPermission(
                            MANAGE_SAFETY_CENTER, "clearSafetyCenterConfigForTests");
            if (!checkApiEnabled("clearSafetyCenterConfigForTests")) {
                return;
            }

            List<UserProfileGroup> userProfileGroups =
                    UserProfileGroup.getAllUserProfileGroups(getContext());
            synchronized (mApiLock) {
                mSafetyCenterConfigReader.clearConfigOverrideForTests();
                // TODO(b/236693607): Should tests leave real data untouched?
                clearDataLocked();
                mSafetyCenterDataChangeNotifier.updateDataConsumers(userProfileGroups);
            }
        }

        private boolean isApiEnabled() {
            return canUseSafetyCenter() && SafetyCenterFlags.getSafetyCenterEnabled();
        }

        private void enforceAnyCallingOrSelfPermissions(String message, String... permissions) {
            if (permissions.length == 0) {
                throw new IllegalArgumentException("Must check at least one permission");
            }
            for (int i = 0; i < permissions.length; i++) {
                if (getContext().checkCallingOrSelfPermission(permissions[i])
                        == PERMISSION_GRANTED) {
                    return;
                }
            }
            throw new SecurityException(
                    message
                            + " requires any of: "
                            + Arrays.toString(permissions)
                            + ", but none were granted");
        }

        /** Enforces cross user permission and returns whether the user is valid. */
        private boolean enforceCrossUserPermission(String message, @UserIdInt int userId) {
            UserUtils.enforceCrossUserPermission(
                    userId, /* allowAll= */ false, message, getContext());
            if (!UserUtils.isUserExistent(userId, getContext())) {
                Log.w(
                        TAG,
                        "Called "
                                + message
                                + " with user id: "
                                + userId
                                + ", which does not correspond to an existing user");
                return false;
            }
            if (!UserProfileGroup.isSupported(userId, getContext())) {
                Log.w(
                        TAG,
                        "Called "
                                + message
                                + " with user id: "
                                + userId
                                + ", which is an unsupported user");
                return false;
            }
            return true;
        }

        /**
         * Returns {@code true} if the {@code packageName} exists and it belongs to the {@code
         * callingUid}.
         *
         * <p>Throws a {@link SecurityException} if the {@code packageName} does not belong to the
         * {@code callingUid}.
         */
        private boolean enforcePackage(int callingUid, String packageName, @UserIdInt int userId) {
            if (TextUtils.isEmpty(packageName)) {
                throw new IllegalArgumentException("packageName may not be empty");
            }
            int actualUid;
            PackageManager packageManager = getContext().getPackageManager();
            try {
                actualUid =
                        packageManager.getPackageUidAsUser(
                                packageName, PackageInfoFlags.of(0), userId);
            } catch (NameNotFoundException e) {
                Log.w(TAG, "Package: " + packageName + ", not found for user id: " + userId, e);
                return false;
            }
            if (callingUid == Process.ROOT_UID || callingUid == Process.SYSTEM_UID) {
                return true;
            }
            if (UserHandle.getAppId(callingUid) != UserHandle.getAppId(actualUid)) {
                throw new SecurityException(
                        "Package: "
                                + packageName
                                + ", does not belong to calling uid: "
                                + callingUid);
            }
            return true;
        }

        private boolean checkApiEnabled(String message) {
            if (!isApiEnabled()) {
                Log.w(TAG, "Called " + message + ", but Safety Center is disabled");
                return false;
            }
            return true;
        }

        private void enforceSameUserProfileGroup(
                String message, UserProfileGroup userProfileGroup, @UserIdInt int userId) {
            if (!userProfileGroup.contains(userId)) {
                throw new SecurityException(
                        message
                                + " requires target user id "
                                + userId
                                + " to be within the same profile group of the caller: "
                                + userProfileGroup);
            }
        }

        @Override
        public int handleShellCommand(
                ParcelFileDescriptor in,
                ParcelFileDescriptor out,
                ParcelFileDescriptor err,
                String[] args) {
            return new SafetyCenterShellCommandHandler(
                            getContext(),
                            /* safetyCenterManager= */ this,
                            mDeviceSupportsSafetyCenter)
                    .exec(
                            /* target= */ this,
                            in.getFileDescriptor(),
                            out.getFileDescriptor(),
                            err.getFileDescriptor(),
                            args);
        }

        /** Dumps state for debugging purposes. */
        @Override
        protected void dump(FileDescriptor fd, PrintWriter fout, @Nullable String[] args) {
            if (!checkDumpPermission(fout)) {
                return;
            }
            List<String> subjects = Arrays.asList(args);
            boolean all = subjects.isEmpty();
            synchronized (mApiLock) {
                if (all || subjects.contains("service")) {
                    SafetyCenterService.this.dumpLocked(fout);
                }
                if (all || subjects.contains("flags")) {
                    SafetyCenterFlags.dump(fout);
                }
                if (all || subjects.contains("config")) {
                    mSafetyCenterConfigReader.dump(fout);
                }
                if (all || subjects.contains("data")) {
                    mSafetyCenterDataManager.dump(fd, fout);
                }
                if (all || subjects.contains("refresh")) {
                    mSafetyCenterRefreshTracker.dump(fout);
                }
                if (all || subjects.contains("timeouts")) {
                    mSafetyCenterTimeouts.dump(fout);
                }
                if (all || subjects.contains("listeners")) {
                    mSafetyCenterListeners.dump(fout);
                }
                if (all || subjects.contains("notifications")) {
                    mNotificationSender.dump(fout);
                }
            }
        }

        private boolean checkDumpPermission(PrintWriter writer) {
            if (getContext().checkCallingOrSelfPermission(android.Manifest.permission.DUMP)
                    != PERMISSION_GRANTED) {
                writer.println(
                        "Permission Denial: can't dump "
                                + "safety_center"
                                + " from from pid="
                                + Binder.getCallingPid()
                                + ", uid="
                                + Binder.getCallingUid()
                                + " due to missing "
                                + android.Manifest.permission.DUMP
                                + " permission");
                return false;
            } else {
                return true;
            }
        }
    }

    /**
     * An {@link OnPropertiesChangedListener} for {@link
     * SafetyCenterFlags#PROPERTY_SAFETY_CENTER_ENABLED} that sends broadcasts when the SafetyCenter
     * property is enabled or disabled.
     *
     * <p>This listener assumes that the {@link SafetyCenterFlags#PROPERTY_SAFETY_CENTER_ENABLED}
     * value maps to {@link SafetyCenterManager#isSafetyCenterEnabled()}. It should only be
     * registered if the device supports SafetyCenter and the {@link SafetyCenterConfig} was loaded
     * successfully.
     *
     * <p>This listener is not thread-safe; it should be called on a single thread.
     */
    @NotThreadSafe
    private final class SafetyCenterEnabledListener implements OnPropertiesChangedListener {

        private boolean mSafetyCenterEnabled;

        @Override
        public void onPropertiesChanged(DeviceConfig.Properties properties) {
            Log.v(TAG, "SafetyCenterEnabledListener#onPropertiesChanged(" + properties + ")");
            if (!properties.getKeyset().contains(PROPERTY_SAFETY_CENTER_ENABLED)) {
                return;
            }
            boolean safetyCenterEnabled =
<<<<<<< HEAD
                    properties.getBoolean(PROPERTY_SAFETY_CENTER_ENABLED, false);
            if (mSafetyCenterEnabled == safetyCenterEnabled) {
                Log.v(
                        TAG,
                        "Safety Center is already "
                                + (mSafetyCenterEnabled ? "enabled" : "disabled")
                                + ", ignoring change");
                return;
=======
                    properties.getBoolean(PROPERTY_SAFETY_CENTER_ENABLED, SdkLevel.isAtLeastU());
            synchronized (mApiLock) {
                if (mSafetyCenterEnabled == safetyCenterEnabled) {
                    Log.i(
                            TAG,
                            "Safety Center is already "
                                    + (mSafetyCenterEnabled ? "enabled" : "disabled")
                                    + ", ignoring change");
                    return;
                }
                onSafetyCenterEnabledChangedLocked(safetyCenterEnabled);
>>>>>>> 627a42d5
            }
            onSafetyCenterEnabledChanged(safetyCenterEnabled);
        }

        private void setInitialState() {
            mSafetyCenterEnabled = SafetyCenterFlags.getSafetyCenterEnabled();
            Log.i(TAG, "Safety Center is " + (mSafetyCenterEnabled ? "enabled" : "disabled"));
        }

        private void onSafetyCenterEnabledChanged(boolean safetyCenterEnabled) {
            Log.i(TAG, "Safety Center is now " + (safetyCenterEnabled ? "enabled" : "disabled"));

            if (safetyCenterEnabled) {
                onApiEnabled();
            } else {
                onApiDisabled();
            }
            mSafetyCenterEnabled = safetyCenterEnabled;
        }

        private void onApiEnabled() {
            synchronized (mApiLock) {
                mSafetyCenterBroadcastDispatcher.sendEnabledChanged();
            }
        }

        private void onApiDisabled() {
            synchronized (mApiLock) {
                clearDataLocked();
                mSafetyCenterListeners.clear();
                mSafetyCenterBroadcastDispatcher.sendEnabledChanged();
            }
        }
    }

    /** A {@link Runnable} that is called to signal a refresh timeout. */
    private final class RefreshTimeout implements Runnable {

        private final String mRefreshBroadcastId;
        @RefreshReason private final int mRefreshReason;
        private final UserProfileGroup mUserProfileGroup;

        RefreshTimeout(
                String refreshBroadcastId,
                @RefreshReason int refreshReason,
                UserProfileGroup userProfileGroup) {
            mRefreshBroadcastId = refreshBroadcastId;
            mRefreshReason = refreshReason;
            mUserProfileGroup = userProfileGroup;
        }

        @Override
        public void run() {
            synchronized (mApiLock) {
                mSafetyCenterTimeouts.remove(this);
                ArraySet<SafetySourceKey> stillInFlight =
                        mSafetyCenterRefreshTracker.timeoutRefresh(mRefreshBroadcastId);
                if (stillInFlight == null) {
                    return;
                }
                boolean showErrorEntriesOnTimeout =
                        SafetyCenterFlags.getShowErrorEntriesOnTimeout();
                boolean setError =
                        showErrorEntriesOnTimeout
                                && !RefreshReasons.isBackgroundRefresh(mRefreshReason);
                for (int i = 0; i < stillInFlight.size(); i++) {
                    mSafetyCenterDataManager.markSafetySourceRefreshTimedOut(
                            stillInFlight.valueAt(i), setError);
                }
                mSafetyCenterDataChangeNotifier.updateDataConsumers(mUserProfileGroup);
                if (!showErrorEntriesOnTimeout) {
                    mSafetyCenterListeners.deliverErrorForUserProfileGroup(
                            mUserProfileGroup,
                            new SafetyCenterErrorDetails(
                                    mSafetyCenterResourcesApk.getStringByName("refresh_timeout")));
                }
            }
        }

        @Override
        public String toString() {
            return "RefreshTimeout{"
                    + "mRefreshBroadcastId='"
                    + mRefreshBroadcastId
                    + '\''
                    + ", mUserProfileGroup="
                    + mUserProfileGroup
                    + '}';
        }
    }

    /** A {@link Runnable} that is called to signal a resolving action timeout. */
    private final class ResolvingActionTimeout implements Runnable {

        private final SafetyCenterIssueActionId mSafetyCenterIssueActionId;
        private final UserProfileGroup mUserProfileGroup;

        ResolvingActionTimeout(
                SafetyCenterIssueActionId safetyCenterIssueActionId,
                UserProfileGroup userProfileGroup) {
            mSafetyCenterIssueActionId = safetyCenterIssueActionId;
            mUserProfileGroup = userProfileGroup;
        }

        @Override
        public void run() {
            synchronized (mApiLock) {
                mSafetyCenterTimeouts.remove(this);
                SafetySourceIssue safetySourceIssue =
                        mSafetyCenterDataManager.getSafetySourceIssue(
                                mSafetyCenterIssueActionId.getSafetyCenterIssueKey());
                boolean safetyCenterDataHasChanged =
                        mSafetyCenterDataManager.unmarkSafetyCenterIssueActionInFlight(
                                mSafetyCenterIssueActionId,
                                safetySourceIssue,
                                SAFETY_CENTER_SYSTEM_EVENT_REPORTED__RESULT__TIMEOUT);
                if (!safetyCenterDataHasChanged) {
                    return;
                }
                mSafetyCenterDataChangeNotifier.updateDataConsumers(mUserProfileGroup);
                mSafetyCenterListeners.deliverErrorForUserProfileGroup(
                        mUserProfileGroup,
                        new SafetyCenterErrorDetails(
                                mSafetyCenterResourcesApk.getStringByName(
                                        "resolving_action_error")));
                Log.w(
                        TAG,
                        "Resolving action timed out for: "
                                + toUserFriendlyString(mSafetyCenterIssueActionId));
            }
        }

        @Override
        public String toString() {
            return "ResolvingActionTimeout{"
                    + "mSafetyCenterIssueActionId="
                    + toUserFriendlyString(mSafetyCenterIssueActionId)
                    + ", mUserProfileGroup="
                    + mUserProfileGroup
                    + '}';
        }
    }

    private boolean canUseSafetyCenter() {
        return mDeviceSupportsSafetyCenter && mConfigAvailable;
    }

    /** {@link BroadcastReceiver} which handles Locale changes. */
    private final class LocaleBroadcastReceiver extends BroadcastReceiver {

        private static final String TAG = "SafetyCenterLocaleBroad";

        void register(Context context) {
            IntentFilter filter = new IntentFilter();
            filter.addAction(Intent.ACTION_LOCALE_CHANGED);
            context.registerReceiverForAllUsers(
                    /* receiver= */ this,
                    filter,
                    /* broadcastPermission= */ null,
                    /* scheduler= */ null);
        }

        @Override
        public void onReceive(Context context, Intent intent) {
            if (!SafetyCenterFlags.getSafetyCenterEnabled()) {
                Log.i(TAG, "Safety Center is disabled, ignoring intent: " + intent);
                return;
            }

            String action = intent.getAction();
            if (!TextUtils.equals(action, Intent.ACTION_LOCALE_CHANGED)) {
                Log.w(TAG, "Received unexpected action: " + action);
                return;
            }

            Log.d(TAG, "Locale changed broadcast received");

            int userId = ActivityManager.getCurrentUser();
            synchronized (mApiLock) {
                startRefreshingSafetySourcesLocked(REFRESH_REASON_DEVICE_LOCALE_CHANGE, userId);
                mNotificationChannels.createAllChannelsForUser(getContext(), UserHandle.of(userId));
            }
        }
    }

    /**
     * {@link BroadcastReceiver} which handles user and work profile related broadcasts that Safety
     * Center is interested including quiet mode turning on/off and accounts being added/removed.
     */
    private final class UserBroadcastReceiver extends BroadcastReceiver {

        private static final String TAG = "SafetyCenterUserBroadca";

        void register(Context context) {
            IntentFilter filter = new IntentFilter();
            filter.addAction(Intent.ACTION_USER_SWITCHED);
            filter.addAction(Intent.ACTION_USER_REMOVED);
            filter.addAction(Intent.ACTION_MANAGED_PROFILE_ADDED);
            filter.addAction(Intent.ACTION_MANAGED_PROFILE_REMOVED);
            filter.addAction(Intent.ACTION_MANAGED_PROFILE_AVAILABLE);
            filter.addAction(Intent.ACTION_MANAGED_PROFILE_UNAVAILABLE);
            context.registerReceiverForAllUsers(
                    /* receiver= */ this,
                    filter,
                    /* broadcastPermission= */ null,
                    /* scheduler= */ null);
        }

        @Override
        public void onReceive(Context context, Intent intent) {
            if (!SafetyCenterFlags.getSafetyCenterEnabled()) {
                Log.i(TAG, "Safety Center is disabled, ignoring intent: " + intent);
                return;
            }

            String action = intent.getAction();
            if (action == null) {
                Log.w(TAG, "Received broadcast with null action");
                return;
            }

            UserHandle userHandle = intent.getParcelableExtra(Intent.EXTRA_USER, UserHandle.class);
            if (userHandle == null) {
                Log.w(TAG, "Received action: " + action + ", but missing user extra");
                return;
            }

            int userId = userHandle.getIdentifier();
            Log.d(TAG, "Received action: " + action + ", for user id: " + userId);
            if (!UserProfileGroup.isSupported(userId, context)) {
                Log.i(
                        TAG,
                        "Received broadcast for user id: "
                                + userId
                                + ", which is an unsupported user");
                return;
            }

            switch (action) {
                case Intent.ACTION_USER_REMOVED:
                case Intent.ACTION_MANAGED_PROFILE_REMOVED:
                    removeUserAndData(userId);
                    break;
                case Intent.ACTION_MANAGED_PROFILE_UNAVAILABLE:
                    removeUser(userId);
                    break;
                case Intent.ACTION_USER_SWITCHED:
                    if (userId != ActivityManager.getCurrentUser()) {
                        Log.w(
                                TAG,
                                "Received broadcast for user id: "
                                        + userId
                                        + ", which is not the current user");
                        return;
                    }
                    // Fall through
                case Intent.ACTION_MANAGED_PROFILE_ADDED:
                case Intent.ACTION_MANAGED_PROFILE_AVAILABLE:
                    if (!UserUtils.isUserExistent(userId, getContext())) {
                        Log.w(
                                TAG,
                                "Received broadcast for user id: "
                                        + userId
                                        + ", which does not exist");
                        return;
                    }
                    synchronized (mApiLock) {
                        startRefreshingSafetySourcesLocked(REFRESH_REASON_OTHER, userId);
                        mNotificationChannels.createAllChannelsForUser(getContext(), userHandle);
                    }
                    break;
            }
        }
    }

    private void removeUserAndData(@UserIdInt int userId) {
        removeUser(userId, /* clearDataPermanently= */ true);
    }

    private void removeUser(@UserIdInt int userId) {
        removeUser(userId, /* clearDataPermanently= */ false);
    }

    private void removeUser(@UserIdInt int userId, boolean clearDataPermanently) {
        UserProfileGroup userProfileGroup = UserProfileGroup.fromUser(getContext(), userId);
        synchronized (mApiLock) {
            mSafetyCenterListeners.clearForUser(userId);
            mSafetyCenterRefreshTracker.clearRefreshForUser(userId);

            if (clearDataPermanently) {
                mSafetyCenterDataManager.clearForUser(userId);
                mSafetyCenterDataChangeNotifier.updateDataConsumers(userProfileGroup, userId);
            } else {
                mSafetyCenterListeners.deliverDataForUserProfileGroup(userProfileGroup);
            }
        }
    }

    @GuardedBy("mApiLock")
    private void startRefreshingSafetySourcesLocked(
            @RefreshReason int refreshReason, @UserIdInt int userId) {
        startRefreshingSafetySourcesLocked(
                refreshReason,
                UserProfileGroup.fromUser(getContext(), userId),
                /* selectedSafetySourceIds= */ null);
    }

    @GuardedBy("mApiLock")
    private void startRefreshingSafetySourcesLocked(
            @RefreshReason int refreshReason,
            @UserIdInt int userId,
            List<String> selectedSafetySourceIds) {
        startRefreshingSafetySourcesLocked(
                refreshReason,
                UserProfileGroup.fromUser(getContext(), userId),
                selectedSafetySourceIds);
    }

    @GuardedBy("mApiLock")
    private void startRefreshingSafetySourcesLocked(
            @RefreshReason int refreshReason,
            UserProfileGroup userProfileGroup,
            @Nullable List<String> selectedSafetySourceIds) {
        String refreshBroadcastId =
                mSafetyCenterBroadcastDispatcher.sendRefreshSafetySources(
                        refreshReason, userProfileGroup, selectedSafetySourceIds);
        if (refreshBroadcastId == null) {
            return;
        }

        RefreshTimeout refreshTimeout =
                new RefreshTimeout(refreshBroadcastId, refreshReason, userProfileGroup);
        mSafetyCenterTimeouts.add(
                refreshTimeout, SafetyCenterFlags.getRefreshSourcesTimeout(refreshReason));

        mSafetyCenterDataChangeNotifier.updateDataConsumers(userProfileGroup);
    }

    /**
     * Executes the {@link SafetySourceIssue.Action} specified by the given {@link
     * SafetyCenterIssueActionId}.
     *
     * <p>No validation is performed on the contents of the given ID.
     */
    public void executeIssueActionInternal(SafetyCenterIssueActionId safetyCenterIssueActionId) {
        SafetyCenterIssueKey safetyCenterIssueKey =
                safetyCenterIssueActionId.getSafetyCenterIssueKey();
        UserProfileGroup userProfileGroup =
                UserProfileGroup.fromUser(getContext(), safetyCenterIssueKey.getUserId());
        executeIssueActionInternal(safetyCenterIssueActionId, userProfileGroup, /* taskId= */ null);
    }

    private void executeIssueActionInternal(
            SafetyCenterIssueActionId safetyCenterIssueActionId,
            UserProfileGroup userProfileGroup,
            @Nullable Integer taskId) {
        synchronized (mApiLock) {
            SafetySourceIssue.Action safetySourceIssueAction =
                    mSafetyCenterDataManager.getSafetySourceIssueAction(safetyCenterIssueActionId);

            if (safetySourceIssueAction == null) {
                Log.w(
                        TAG,
                        "Attempt to execute an issue action that is not provided by the source,"
                                + " that was dismissed, or is already in flight");
                // Don't send the error to the UI here, since it could happen when clicking the
                // button multiple times in a row.
                return;
            }
            PendingIntent issueActionPendingIntent = safetySourceIssueAction.getPendingIntent();
            if (!dispatchPendingIntent(issueActionPendingIntent, taskId)) {
                Log.w(
                        TAG,
                        "Error dispatching action: "
                                + toUserFriendlyString(safetyCenterIssueActionId));
                CharSequence errorMessage;
                if (safetySourceIssueAction.willResolve()) {
                    errorMessage =
                            mSafetyCenterResourcesApk.getStringByName("resolving_action_error");
                } else {
                    errorMessage = mSafetyCenterResourcesApk.getStringByName("redirecting_error");
                }
                mSafetyCenterListeners.deliverErrorForUserProfileGroup(
                        userProfileGroup, new SafetyCenterErrorDetails(errorMessage));
                return;
            }
            if (safetySourceIssueAction.willResolve()) {
                Log.d(
                        TAG,
                        "Starting resolving action for: "
                                + toUserFriendlyString(safetyCenterIssueActionId));
                mSafetyCenterDataManager.markSafetyCenterIssueActionInFlight(
                        safetyCenterIssueActionId);
                ResolvingActionTimeout resolvingActionTimeout =
                        new ResolvingActionTimeout(safetyCenterIssueActionId, userProfileGroup);
                mSafetyCenterTimeouts.add(
                        resolvingActionTimeout, SafetyCenterFlags.getResolvingActionTimeout());
                mSafetyCenterDataChangeNotifier.updateDataConsumers(userProfileGroup);
            }
        }
    }

    private boolean dispatchPendingIntent(PendingIntent pendingIntent) {
        return dispatchPendingIntent(pendingIntent, /* launchTaskId= */ null);
    }

    private boolean dispatchPendingIntent(
            PendingIntent pendingIntent, @Nullable Integer launchTaskId) {
        if (launchTaskId != null
                && getContext().checkCallingOrSelfPermission(START_TASKS_FROM_RECENTS)
                        != PERMISSION_GRANTED) {
            launchTaskId = null;
        }
        return PendingIntentSender.trySend(pendingIntent, launchTaskId);
    }

    @GuardedBy("mApiLock")
    private void clearDataLocked() {
        mSafetyCenterDataManager.clear();
        mSafetyCenterTimeouts.clear();
        mSafetyCenterRefreshTracker.clearRefresh();
        mNotificationSender.cancelAllNotifications();
    }

    /** Dumps state for debugging purposes. */
    @GuardedBy("mApiLock")
    private void dumpLocked(PrintWriter fout) {
        fout.println("SERVICE");
        fout.println(
                "\tSafetyCenterService{"
                        + "mDeviceSupportsSafetyCenter="
                        + mDeviceSupportsSafetyCenter
                        + ", mConfigAvailable="
                        + mConfigAvailable
                        + '}');
        fout.println();
    }
}<|MERGE_RESOLUTION|>--- conflicted
+++ resolved
@@ -96,9 +96,6 @@
 import java.io.PrintWriter;
 import java.util.Arrays;
 import java.util.List;
-import java.util.concurrent.Executor;
-
-import javax.annotation.concurrent.NotThreadSafe;
 
 /**
  * Service for the safety center.
@@ -232,22 +229,35 @@
             return;
         }
 
-        registerSafetyCenterEnabledListener();
         SafetyCenterPullAtomCallback pullAtomCallback;
         synchronized (mApiLock) {
+            registerSafetyCenterEnabledListenerLocked();
             pullAtomCallback = newSafetyCenterPullAtomCallbackLocked();
             mNotificationChannels.createAllChannelsForAllUsers(getContext());
         }
         registerSafetyCenterPullAtomCallback(pullAtomCallback);
     }
 
-    private void registerSafetyCenterEnabledListener() {
-        Executor foregroundThreadExecutor = ForegroundThread.getExecutor();
-        SafetyCenterEnabledListener listener = new SafetyCenterEnabledListener();
-        // Ensure the listener is called first with the current state on the same thread.
-        foregroundThreadExecutor.execute(listener::setInitialState);
+    @GuardedBy("mApiLock")
+    private void registerSafetyCenterEnabledListenerLocked() {
+        SafetyCenterEnabledListener safetyCenterEnabledListener = new SafetyCenterEnabledListener();
         DeviceConfig.addOnPropertiesChangedListener(
-                DeviceConfig.NAMESPACE_PRIVACY, foregroundThreadExecutor, listener);
+                DeviceConfig.NAMESPACE_PRIVACY,
+                ForegroundThread.getExecutor(),
+                safetyCenterEnabledListener);
+        // Set the initial state *after* registering the listener, in the unlikely event that the
+        // flag changes between creating the listener and registering it (in which case we could
+        // miss an update and end up with an inconsistent state).
+        setInitialStateLocked(safetyCenterEnabledListener);
+    }
+
+    @GuardedBy("mApiLock")
+    @SuppressWarnings("GuardedBy")
+    // @GuardedBy is unable to infer that the `SafetyCenterService.this.mApiLock` in
+    // `SafetyCenterService` is the same as the one in `SafetyCenterEnabledListener` here, so it
+    // has to be suppressed.
+    private void setInitialStateLocked(SafetyCenterEnabledListener safetyCenterEnabledListener) {
+        safetyCenterEnabledListener.setInitialStateLocked();
     }
 
     @GuardedBy("mApiLock")
@@ -839,31 +849,18 @@
      * value maps to {@link SafetyCenterManager#isSafetyCenterEnabled()}. It should only be
      * registered if the device supports SafetyCenter and the {@link SafetyCenterConfig} was loaded
      * successfully.
-     *
-     * <p>This listener is not thread-safe; it should be called on a single thread.
      */
-    @NotThreadSafe
     private final class SafetyCenterEnabledListener implements OnPropertiesChangedListener {
 
+        @GuardedBy("mApiLock")
         private boolean mSafetyCenterEnabled;
 
         @Override
         public void onPropertiesChanged(DeviceConfig.Properties properties) {
-            Log.v(TAG, "SafetyCenterEnabledListener#onPropertiesChanged(" + properties + ")");
             if (!properties.getKeyset().contains(PROPERTY_SAFETY_CENTER_ENABLED)) {
                 return;
             }
             boolean safetyCenterEnabled =
-<<<<<<< HEAD
-                    properties.getBoolean(PROPERTY_SAFETY_CENTER_ENABLED, false);
-            if (mSafetyCenterEnabled == safetyCenterEnabled) {
-                Log.v(
-                        TAG,
-                        "Safety Center is already "
-                                + (mSafetyCenterEnabled ? "enabled" : "disabled")
-                                + ", ignoring change");
-                return;
-=======
                     properties.getBoolean(PROPERTY_SAFETY_CENTER_ENABLED, SdkLevel.isAtLeastU());
             synchronized (mApiLock) {
                 if (mSafetyCenterEnabled == safetyCenterEnabled) {
@@ -875,39 +872,37 @@
                     return;
                 }
                 onSafetyCenterEnabledChangedLocked(safetyCenterEnabled);
->>>>>>> 627a42d5
-            }
-            onSafetyCenterEnabledChanged(safetyCenterEnabled);
-        }
-
-        private void setInitialState() {
+            }
+        }
+
+        @GuardedBy("mApiLock")
+        private void setInitialStateLocked() {
             mSafetyCenterEnabled = SafetyCenterFlags.getSafetyCenterEnabled();
             Log.i(TAG, "Safety Center is " + (mSafetyCenterEnabled ? "enabled" : "disabled"));
         }
 
-        private void onSafetyCenterEnabledChanged(boolean safetyCenterEnabled) {
-            Log.i(TAG, "Safety Center is now " + (safetyCenterEnabled ? "enabled" : "disabled"));
-
+        @GuardedBy("mApiLock")
+        private void onSafetyCenterEnabledChangedLocked(boolean safetyCenterEnabled) {
             if (safetyCenterEnabled) {
-                onApiEnabled();
+                onApiEnabledLocked();
             } else {
-                onApiDisabled();
-            }
+                onApiDisabledLocked();
+            }
+
             mSafetyCenterEnabled = safetyCenterEnabled;
-        }
-
-        private void onApiEnabled() {
-            synchronized (mApiLock) {
-                mSafetyCenterBroadcastDispatcher.sendEnabledChanged();
-            }
-        }
-
-        private void onApiDisabled() {
-            synchronized (mApiLock) {
-                clearDataLocked();
-                mSafetyCenterListeners.clear();
-                mSafetyCenterBroadcastDispatcher.sendEnabledChanged();
-            }
+            Log.i(TAG, "Safety Center is now " + (mSafetyCenterEnabled ? "enabled" : "disabled"));
+        }
+
+        @GuardedBy("mApiLock")
+        private void onApiEnabledLocked() {
+            mSafetyCenterBroadcastDispatcher.sendEnabledChanged();
+        }
+
+        @GuardedBy("mApiLock")
+        private void onApiDisabledLocked() {
+            clearDataLocked();
+            mSafetyCenterListeners.clear();
+            mSafetyCenterBroadcastDispatcher.sendEnabledChanged();
         }
     }
 
