//
// Copyright (C) 2019 The Android Open Source Project
//
// Licensed under the Apache License, Version 2.0 (the "License");
// you may not use this file except in compliance with the License.
// You may obtain a copy of the License at
//
//      http://www.apache.org/licenses/LICENSE-2.0
//
// Unless required by applicable law or agreed to in writing, software
// distributed under the License is distributed on an "AS IS" BASIS,
// WITHOUT WARRANTIES OR CONDITIONS OF ANY KIND, either express or implied.
// See the License for the specific language governing permissions and
// limitations under the License.
//

package {
    default_team: "trendy_team_android_permissions",
    default_applicable_licenses: [
        "packages_modules_Permission_PermissionController_license",
    ],
}

// Added automatically by a large-scale-change
// See: http://go/android-license-faq
license {
    name: "packages_modules_Permission_PermissionController_license",
    visibility: [":__subpackages__"],
    license_kinds: [
        "SPDX-license-identifier-Apache-2.0",
    ],
    license_text: [
        "NOTICE",
    ],
}

genrule {
    name: "statslog-permissioncontroller-java-gen",
    tools: ["stats-log-api-gen"],
    cmd: "$(location stats-log-api-gen) --java $(out) --module permissioncontroller" +
        " --javaPackage com.android.permissioncontroller" +
        " --javaClass PermissionControllerStatsLog --minApiLevel 30",
    out: ["com/android/permissioncontroller/PermissionControllerStatsLog.java"],
}

java_library {
    name: "permissioncontroller-statsd",
    sdk_version: "system_current",
    min_sdk_version: "30",
    apex_available: [
        "com.android.permission",
    ],
    srcs: [
        ":statslog-permissioncontroller-java-gen",
    ],
}

java_library {
    name: "permissioncontroller-protos",
    sdk_version: "system_current",
    min_sdk_version: "30",
    srcs: [
        "src/**/*.proto",
    ],
    proto: {
        type: "lite",
        include_dirs: ["packages/modules/Permission/PermissionController/src/com/android/permissioncontroller"],
    },
    apex_available: [
        "//apex_available:platform",
        "com.android.permission",
    ],
}

android_library {
    name: "PermissionController-lib",
    sdk_version: "system_current",
    min_sdk_version: "30",
    use_resource_processor: true,
    manifest: "AndroidManifest-lib.xml",
    srcs: [
        "src/**/*.java",
        "src/**/*.kt",
    ],

    //javacflags: ["-Werror"],
    kotlincflags: [
        "-Werror",
        "-opt-in=kotlinx.coroutines.DelicateCoroutinesApi",
        "-Xjvm-default=all",
    ],

    //optional_uses_libs: ["com.google.android.wearable"],

    libs: [
        "android.car-stubs",
        "safety-center-annotations",
    ],

    static_libs: [
        "permissioncontroller-protos",
        "iconloader_sc_mainline_prod",
        "com.google.android.material_material",
        "androidx.transition_transition",
        "androidx-constraintlayout_constraintlayout",
        "androidx.core_core",
        "androidx.media_media",
        "androidx.legacy_legacy-support-core-utils",
        "androidx.legacy_legacy-support-core-ui",
        "androidx.fragment_fragment",
        "androidx.appcompat_appcompat",
        "androidx.preference_preference",
        "androidx.recyclerview_recyclerview",
        "androidx.legacy_legacy-preference-v14",
        "androidx.leanback_leanback",
        "androidx.leanback_leanback-preference",
        "androidx.lifecycle_lifecycle-extensions",
        "androidx.lifecycle_lifecycle-common-java8",
        "kotlin-stdlib",
        "kotlinx-coroutines-android",
        "androidx.navigation_navigation-common-ktx",
        "androidx.navigation_navigation-fragment-ktx",
        "androidx.navigation_navigation-runtime-ktx",
        "androidx.navigation_navigation-ui-ktx",
        "SettingsLibHelpUtils",
        "SettingsLibRestrictedLockUtils",
        "SettingsLibAppPreference",
        "SettingsLibSearchWidget",
        "SettingsLibLayoutPreference",
        "SettingsLibBarChartPreference",
        "SettingsLibActionBarShadow",
        "SettingsLibProgressBar",
        "SettingsLibCollapsingToolbarBaseActivity",
        "SettingsLibActivityEmbedding",
        "SettingsLibSettingsTheme",
        "SettingsLibFooterPreference",
        "SettingsLibSelectorWithWidgetPreference",
        "SettingsLibTwoTargetPreference",
        "SettingsLibIllustrationPreference",
        "androidx.annotation_annotation",
        "permissioncontroller-statsd",
        "car-ui-lib",
        "libprotobuf-java-lite",
        "safety-center-internal-data",
        "safety-center-pending-intents",
        "SettingsLibUtils",
        "modules-utils-build_system",
        "safety-center-resources-lib",
        "lottie",
        "safety-label",
        "role-controller",
        "permissions-aconfig-flags-lib",
        "android.permission.flags-aconfig-java",
        "androidx.compose.foundation_foundation",
        "androidx.compose.runtime_runtime",
        "androidx.compose.runtime_runtime-livedata",
        "androidx.compose.ui_ui",
        "androidx.wear.compose_compose-material",
<<<<<<< HEAD
        "androidx.wear_wear"
=======
        "android.os.flags-aconfig-java-export",
>>>>>>> ff9f160d
    ],

    lint: {
        error_checks: ["Recycle"],
        baseline_filename: "lint-baseline.xml",
    },

    apex_available: [
        "//apex_available:platform",
        "com.android.permission",
    ],

    // TODO(b/313706381): Remove jarjar once flagging lib is fixed
    jarjar_rules: "jarjar-rules.txt",
}

android_app {
    name: "PermissionController",
    // Compiling against "module_current" would allow using non-APIs within the permission APEX
    // boundaries, which may be unsafe because PermissionController is also shipped as a standalone
    // artifact. See also b/209458854.
    sdk_version: "system_current",
    min_sdk_version: "30",
    updatable: true,
    privileged: true,
    certificate: "platform",
    use_resource_processor: true,
    rename_resources_package: false,
    privapp_allowlist: ":privapp_allowlist_com.android.permissioncontroller.xml",

    static_libs: ["PermissionController-lib"],

    lint: {
        error_checks: ["Recycle"],
    },

    optimize: {
        proguard_compatibility: false, // TODO(b/215530220): remove when this is default behavior
        proguard_flags_files: ["proguard.flags"],
    },

    apex_available: [
        "//apex_available:platform",
        "com.android.permission",
    ],
}<|MERGE_RESOLUTION|>--- conflicted
+++ resolved
@@ -156,11 +156,8 @@
         "androidx.compose.runtime_runtime-livedata",
         "androidx.compose.ui_ui",
         "androidx.wear.compose_compose-material",
-<<<<<<< HEAD
-        "androidx.wear_wear"
-=======
         "android.os.flags-aconfig-java-export",
->>>>>>> ff9f160d
+        "androidx.wear_wear",
     ],
 
     lint: {
