--- conflicted
+++ resolved
@@ -51,11 +51,7 @@
         pI: LightPackageInfo,
         pGI: LightPermGroupInfo,
         perms: Map<String, LightPermission>
-<<<<<<< HEAD
-    ) : this(pI, pGI, perms, false, null)
-=======
     ) : this(pI, pGI, perms, false, null, false)
->>>>>>> 679dfe05
 
     /**
      * All unrestricted permissions. Usually restricted permissions are ignored
@@ -90,21 +86,11 @@
     val foregroundPermNames get() = permissions.mapNotNull { (name, _) ->
         if (name !in backgroundPermNames) name else null
     }
-
-<<<<<<< HEAD
-    val foreground = AppPermSubGroup(permissions.filter { it.key in foregroundPermNames },
-        packageInfo, specialLocationGrant)
-
-    val background = AppPermSubGroup(permissions.filter { it.key in backgroundPermNames },
-        packageInfo, specialLocationGrant)
-=======
-    val isPlatformPermissionGroup = permGroupInfo.packageName == Utils.OS_PKG
 
     val foreground =
         AppPermSubGroup(
             permissions.filter { it.key in foregroundPermNames },
             packageInfo,
-            isPlatformPermissionGroup,
             specialLocationGrant,
             specialFixedStorageGrant
         )
@@ -113,11 +99,9 @@
         AppPermSubGroup(
             permissions.filter { it.key in backgroundPermNames },
             packageInfo,
-            isPlatformPermissionGroup,
             specialLocationGrant,
             specialFixedStorageGrant
         )
->>>>>>> 679dfe05
 
     /**
      * Whether or not this App Permission Group has a permission which has a background mode
@@ -219,27 +203,16 @@
     data class AppPermSubGroup internal constructor(
         private val permissions: Map<String, LightPermission>,
         private val packageInfo: LightPackageInfo,
-<<<<<<< HEAD
-        private val specialLocationGrant: Boolean?
-    ) {
-        /**
-         * Whether any of this App Permission SubGroup's permissions are granted
-         */
-        val isGranted = specialLocationGrant ?: permissions.any { it.value.isGrantedIncludingAppOp }
-=======
-        private val isPlatformPermissionGroup: Boolean,
         private val specialLocationGrant: Boolean?,
         private val specialFixedStorageGrant: Boolean
     ) {
+
         /** Whether any of this App Permission SubGroup's permissions are granted */
         val isGranted =
             specialLocationGrant
                 ?: specialFixedStorageGrant || permissions.any {
-                    val mayGrantByPlatformOrSystem =
-                        !isPlatformPermissionGroup || it.value.isPlatformOrSystem
-                    it.value.isGranted && mayGrantByPlatformOrSystem
+                    it.value.isGrantedIncludingAppOp
                 }
->>>>>>> 679dfe05
 
         /**
          * Whether this App Permission SubGroup should be treated as granted. This means either:
